#!/usr/bin/env python3
# pylint: disable=abstract-method,arguments-differ
import json
import logging

import click
from jinja2 import Template
from shapely.geometry import LineString
from tornado.httpclient import AsyncHTTPClient
from tornado.ioloop import IOLoop
from tornado.web import RequestHandler, Application, URLSpec, asynchronous, HTTPError, StaticFileHandler


DATE = None
ES_URL = "http://localhost:9200/reittiopas/"


def finish_request(handler):
    '''Set CORS and content type headers and call finish on given handler.'''
    if 'Origin' in handler.request.headers:
        handler.set_header('Access-Control-Allow-Origin', handler.request.headers['Origin'])
    else:
        handler.set_header('Access-Control-Allow-Origin', '*')
    handler.set_header('Content-Type', 'application/json; charset="utf-8"')
    handler.finish()


class MetaHandler(RequestHandler):
    '''RequestHandler for the meta endpoint.'''
    def get(self):
        '''
        When the geocoder data was refreshed as ISO 8601 date, for example::

            {"updated": "2015-01-01"}

        If the last update is not known::

            {"updated": null}
        '''
        self.write({'updated': DATE})
        finish_request(self)


class Handler(RequestHandler):
    '''Superclass for other endpoints.'''
    @asynchronous
    def get(self, template_string, url, **kwargs):
        body = Template(template_string).render(kwargs)
        logging.debug("Sending query: %s", body)
        AsyncHTTPClient().fetch(ES_URL + url,
                                allow_nonstandard_methods=True,
                                body=body,
                                callback=self.on_response)

    def on_response(self, response):
        logging.debug("Got response: %s", response)
        '''Callback for handling replies from ElasticSearch.'''
        if response.error:
            logging.error(response)
            if response.body:
                logging.error(response.body.decode())
            logging.error(response.request.body.decode())
            raise HTTPError(500)
        self.write(self.transform_es(json.loads(response.body.decode('utf-8'))))
        finish_request(self)

    def transform_es(self, data):
        """
        Transform input data from ES as dict into output format dict.
        """
        return data


class AddressSearchHandler(Handler):
    '''RequestHandler for the getting the location of one address.'''

    def get(self, **kwargs):
        '''
        Get an address location as hijack protected JSON array
        in an object under the name "results".

        The response format is identical to the street search endpoint,
        except that the array contains only one element.
        '''
        super().get(
            # noqa
            url="_msearch",
            template_string='{"type": "address"}\n'
                            '{"query": {'
                               '"filtered": {'
                                 '"filter": {'
                                   '"bool" : {'
                                     '"must" : ['
                                       '{or: ['
                                         '{"term": {"kaupunki": "{{ city.lower() }}"}},'
                                         '{"term": {"staden": "{{ city.lower() }}"}}'
                                       ']},'
                                       '{or: ['
                                         '{"term": {"katunimi.raw": "{{ streetname.lower() }}"}},'
                                         '{"term": {"gatan.raw": "{{ streetname.lower() }}"}}'
                                       ']},'
                                       '{"range": {'
                                         '"osoitenumero": {"lte": {{ streetnumber }} }}},'
                                       '{"range": {'
                                         '"osoitenumero2": {"gte" : {{ streetnumber }} }}}'
                            ']}}}}}\n'
                            '{"type": "osm_address"}\n'
                            '{"query": {'
                               '"filtered": {'
                                 '"filter": {'
                                   '"bool" : {'
                                     '"must" : ['
                                       '{"term": { "municipality": "{{ city.lower() }}"}},'
                                       '{"term": { "street": "{{ streetname.title() }}"}},'  # XXX Title case doesn't work for "Ida Aalbergin tie"
                                       '{"term": { "number": {{ streetnumber }} }}'
                            ']}}}}}\n'
                            '\n',
            **kwargs)

    def transform_es(self, data):
        addresses = {}
        for addr in [x['_source'] for x in data['responses'][1]["hits"]["hits"]]:
            addresses[(addr['municipality'], addr['street'], addr['number'])] = {
                # XXX Issue #26, multilingual OSM data
                'municipality-fi': addr['municipality'],
                'municipality-sv': addr['municipality'],
                'street-fi': addr['street'],
                'street-sv': addr['street'],
                'number': addr['number'],
                'unit': addr['unit'],
                'location': addr['location'],
                'source': 'OSM'
            }
        for addr in [x['_source'] for x in data['responses'][0]["hits"]["hits"]]:
            if addr['osoitenumero'] == addr['osoitenumero2']:
                number = str(addr['osoitenumero'])
            else:
                number = str(addr['osoitenumero']) + '-' + str(addr['osoitenumero2'])
            id = (addr['kaupunki'], addr['katunimi'], number)
            if id not in addresses:
                addresses[id] = {
                    'municipalityFi': addr['kaupunki'],
                    'municipalitySv': addr['staden'],
                    'streetFi': addr['katunimi'],
                    'streetSv': addr['gatan'],
                    'number': number,
                    'unit': None,
                    'location': addr['location'],
                    'source': 'HRI.fi'
                }
            else:
                logging.info('Returning OSM address instead of official: %s', id)

        if not addresses:
            raise HTTPError(404)
        return {'results': list(addresses.values())}


class StreetSearchHandler(AddressSearchHandler):
    '''RequestHandler for getting all the house numbers on a street.'''

    def get(self, **kwargs):
        '''
        Get all address locations on a street as a hijack protected JSON array
        in an object under the name "results".
        All non ASCII chars are unicode escaped.

        :>jsonarr string municipalityFi: Municipality name in Finnish
        :>jsonarr string streetFi: Streetname in Finnish
        :>jsonarr string municipalitySv: Municipality in Swedish
        :>jsonarr string streetSv: Streetname in Swedish
        :>jsonarr string number: Either a single integer as string, or "<integer>-<integer>" indicating a range of housenumbers in same address.
        :>jsonarr string unit: Possible letter separating multiple addresses which share the same number
        :>jsonarr latlon_array location: Array of two floats, latitude and longitude in WGS84
        :>jsonarr string source: Either "HRI.fi" for data from Helsinki Region Infoshare, or "OSM" for OpenStreetMap
        :responseheader Content-Type: application/json; charset="utf-8"
        :responseheader Access-Control-Allow-Origin: Same as request Origin header if supplied, * otherwise

        Example response::

            {"results" : [
                {
<<<<<<< HEAD
                    "municipalityFi" : "Helsinki",
                    "streetFi" : "Ida Aalbergin tie",
                    "municipalitySv" : "Helsingfors",
                    "streetSv" : "Ida Aalbergs v\u00e4",
=======
                    "municipality-fi" : "Helsinki",
                    "street-fi" : "Ida Aalbergin tie",
                    "municipality-sv" : "Helsingfors",
                    "street-sv" : "Ida Aalbergs v\u00e4g",
>>>>>>> 94e0ad0a
                    "unit" : null,
                    "number" : "1",
                    "location" : [24.9003449796381, 60.2306259161157],
                    "source" : "HRI.fi"
                },
                {
<<<<<<< HEAD
                    "municipalityFi" : "Helsinki",
                    "streetFi" : "Ida Aalbergin tie",
                    "municipalitySv" : "Helsingfors",
                    "streetSv" : "Ida Aalbergs v\u00e4",
=======
                    "municipality-fi" : "Helsinki",
                    "street-fi" : "Ida Aalbergin tie",
                    "municipality-sv" : "Helsingfors",
                    "street-sv" : "Ida Aalbergs v\u00e4g",
>>>>>>> 94e0ad0a
                    "unit" : null,
                    "number" : "2",
                    "location" : [24.9015735934518, 60.2301511387295],
                    "source" : "HRI.fi"
                },
                ...
            ]}
        '''
        super(AddressSearchHandler, self).get(
            # noqa
            url="_msearch",
            template_string='{"type": "address"}\n'
                            '{"size": 2000,'
                             '"query": {'
                               '"filtered": {'
                                 '"filter": {'
                                   '"bool" : {'
                                     '"must" : ['
                                       '{or: ['
                                         '{"term": {"kaupunki": "{{ city.lower() }}"}},'
                                         '{"term": {"staden": "{{ city.lower() }}"}}'
                                       ']},'
                                       '{or: ['
                                         '{"term": {"katunimi.raw": "{{ streetname.lower() }}"}},'
                                         '{"term": {"gatan.raw": "{{ streetname.lower() }}"}}'
                                       ']}'
                            ']}}}}}\n'
                            '{"type": "osm_address"}\n'
                            '{"size": 2000,'
                             '"query": {'
                               '"filtered": {'
                                 '"filter": {'
                                   '"bool" : {'
                                     '"must" : ['
                                       '{"term": { "municipality": "{{ city.lower() }}"}},'
                                       '{"term": { "street": "{{ streetname.title() }}"}}'  # XXX Title case doesn't work for "Ida Aalbergin tie"
                            ']}}}}}\n'
                            '\n',
            **kwargs)


class SuggestHandler(Handler):
    """RequestHandler for autocomplete/typo fix suggestions."""

    def get(self, **kwargs):
        '''
        :query string city: Limit the results to within given city. Can be given multiple times to limit within all the cities.

        Example response::

            {"streetnames_fi" : [
                {"Mannerheiminaukio" : [
                    {"key" : "helsinki",
                     "doc_count" : 2
                }]},
                {"Mannerheimintie" : [
                    {"key" : "helsinki",
                     "doc_count" : 154
             }]}],
             "streetnames_sv" : [
                 {"Mannerheimplatsen" : [
                     {"key" : "helsingfors",
                      "doc_count" : 2
                 }]},
                 {"Mannerheimv\u00e4gen" : [
                     {"doc_count" : 154,
                      "key" : "helsingfors"
             }]}],
             "fuzzy_streetnames" : [],
             "stops" : [
                {"stop_name" : "Hesperian puisto",
                 "stop_desc" : "Mannerheimintie",
                 "stop_code" : "1909",
                 "location" : [24.9294653999999, 60.1783596999998],
                 "zone_id" : "1",
                 "stop_url" : "http://aikataulut.hsl.fi/pysakit/fi/1130206.html",
                 "location_type" : "0",
                 "parent_station" : " ",
                 "wheelchair_boarding" : "0",
                 "stop_id" : "1130206"
                },
                ...
            ]}

        If a streetname is found in multiple cities,
        the response includes all of them::

            "streetnames_fi" : [
                {"Tietotie" : [
                    {"doc_count" : 10,
                     "key" : "vantaa"
                    },
                    {"key" : "espoo",
                     "doc_count" : 6
            }]}],
        '''
        kwargs['cities'] = self.get_arguments('city')
        super().get(
            # noqa
            # _msearch allows multiple queries at the same time,
            # but is very finicky about the format.
            url="_msearch",
             # All queries are case insensitive
            template_string=''
             # Find street names by matching correctly written part from middle
             '{"search_type" : "count", "type": "address"}\n'
             '{"query": {'
                '"filtered": {'
                 '"query": {'
                   '"wildcard": {'
                     '"katunimi.raw": "*{{ search_term.lower() }}*"}'
                  '}'
                  '{% if cities %}'
                  ',"filter": {'
                    'or: ['
                    '{% for city in cities %}'
                      '{"term": {"kaupunki": "{{ city.lower() }}"}},'
                      '{"term": {"staden": "{{ city.lower() }}"}}'
                      '{% if not loop.last %},{% endif %}'
                    '{% endfor %}'
                    ']}'
                '{% endif %}'
              '}},'
              '"aggs": {'
                '"streets": {'
                  '"terms": { "field": "katunimi", "size": 20 },'
                  '"aggs": {'
                    '"cities": {'
                      '"terms": { "field": "kaupunki", "size": 20 }}}}}}\n'
             '{"search_type" : "count", "type": "address"}\n'
             '{"query": {'
                '"filtered": {'
                 '"query": {'
                   '"wildcard": {'
                     '"gatan.raw": "*{{ search_term.lower() }}*"}'
                  '}'
                  '{% if cities %}'
                  ',"filter": {'
                    'or: ['
                    '{% for city in cities %}'
                      '{"term": {"kaupunki": "{{ city.lower() }}"}},'
                      '{"term": {"staden": "{{ city.lower() }}"}}'
                      '{% if not loop.last %},{% endif %}'
                    '{% endfor %}'
                    ']}'
                '{% endif %}'
              '}},'
              '"aggs": {'
                '"streets": {'
                  '"terms": { "field": "gatan", "size": 20 },'
                  '"aggs": {'
                    '"cities": {'
                      '"terms": { "field": "staden", "size": 20 }}}}}}\n'
             # Find correctly written stops from names
             '{"type": "stop"}\n'
             '{"size": 20,'
              '"query": {'
                '"wildcard": {'
                  '"stop_name": "*{{ search_term.lower() }}*"}}}\n'
             # Find correctly written stops from descriptions
             # (often crossing street name, or closest address)
             '{"type": "stop"}\n'
             '{"size": 20,'
              '"query": {'
                '"wildcard": {'
                  '"stop_desc": "*{{ search_term.lower() }}*"}}}\n'
             # Find correctly written stop codes
             '{"type": "stop"}\n'
             '{"size": 20,'
              '"query": {'
                '"wildcard": {'
                  '"stop_code": "*{{ search_term.lower() }}*"}}}\n'
             # Find incorrectly written street names with maximum Levenstein
             # distance of 2 (hardcoded into Elasticsearch)
             # XXX Would be nice if we could do a fuzzy wildcard search...
             # http://www.elastic.co/guide/en/elasticsearch/reference/master/search-suggesters-completion.html
             # allows at least fuzzy prefix suggestions
             '{"search_type" : "count", "type": "address"}\n'
             '{"query": {'
                '"fuzzy": {'
                  '"raw": "{{ search_term.lower() }}"}},'
              '"aggs": {'
                '"streets": {"terms": {"field": "katunimi", "size": 20 }}}}\n'
             '\n',  # ES requires a blank line at the end (not documented)
             **kwargs)

    def transform_es(self, data):
        r = data['responses']
        streetnames_fi = []
        for s in r[0]["aggregations"]["streets"]["buckets"]:
            streetnames_fi.append({s["key"]: s["cities"]["buckets"]})
        streetnames_sv = []
        for s in r[1]["aggregations"]["streets"]["buckets"]:
            streetnames_sv.append({s["key"]: s["cities"]["buckets"]})
        stops = {}
        for s in r[2]["hits"]["hits"] + r[3]["hits"]["hits"] + r[4]["hits"]["hits"]:
            if s["_id"] not in stops:
                stops[s["_id"]] = s["_source"]
        return {
            # Address is a single key/value dict, where the streetname is the key.
            # In Python3 it's a bit tricky to get that key:
            # dict_keys -> iterator -> value
            'streetnames_fi': sorted(streetnames_fi,
                                     key=lambda x: x.keys().__iter__().__next__()),
            'streetnames_sv': sorted(streetnames_sv,
                                     key=lambda x: x.keys().__iter__().__next__()),
            'stops': sorted(list(stops.values()),
                            key=lambda x: x['stop_name'] + x['stop_desc']),
            'fuzzy_streetnames': r[5]["aggregations"]["streets"]["buckets"],
        }


class ReverseHandler(Handler):

    def initialize(self):
        pass

    @asynchronous
    def get(self, **kwargs):
        """
        Reverse geocoding request -- get the nearest city or address for given coordinates.

        :query city: If given, return the city at given coordinates. If not, return nearest address. Useful for zoomed out views.
        :>jsonarr string kaupunki: Municipality name in Finnish
        :>jsonarr string katunimi: Streetname in Finnish
        :>jsonarr string staden: Municipality in Swedish
        :>jsonarr string gatan: Streetname in Swedish
        :>jsonarr int osoitenumero: Housenumber
        :>jsonarr int osoitenumero2: If the address is a range of housenumbers, this field contains the end of the range
        :>jsonarr string kiinteiston_jakokirjain: Possible letter separating multiple addresses which share the same number
        :>jsonarr latlon_array location: Array of two floats, latitude and longitude in WGS84
        :responseheader Content-Type: application/json; charset="utf-8"
        :responseheader Access-Control-Allow-Origin: Same as request Origin header if supplied, * otherwise
        :status 404: if given latitude and longitude are malformed or coordinates weren't inside any city boundaries in a city request
        :status 200: in all other cases since every valid coordinate will have a nearest address



        Example response::

            {"kaupunki" : "Espoo",
             "katunimi" : "Kattilantie",
             "staden" : "Esbo",
             "gatan" : "Kattilavägen",
             "osoitenumero" : 45,
             "osoitenumero2" : 45,
             "kiinteiston_jakokirjain" : "",
             "location" : [24.5038823316986, 60.3216807160152]}
        """
        if 'city' not in self.request.arguments:
            url = "address/_search?pretty&size=1"
            template = Template('''{
                 "sort" : [{"_geo_distance" : {
                                "location": {
                                    "lat":  {{ lat }},
                                    "lon": {{ lon }}
                                },
                                "order" : "asc",
                                "unit" : "km",
                                "mode" : "min",
                                "distance_type" : "plane"
                                } }] }''')
        else:
            # When the user hasn't zoomed in, there's no hope in pinpointing
            # addresses accurately. So instead, we return municipalities.
            url = "municipality/_search?pretty&size=1"
            # Addresses have geo_points, but municipalities geo_shapes.
            # The shapes cannot be used in distance queries or sorting,
            # so we check whether a point shape intersects (ES default,
            # but here explicitly) with the municipality boundaries.
            template = Template('''{
            "query": {
                "filtered": {
                  "filter": {
                    "geo_shape": {
                      "boundaries": {
                        "relation": "intersects",
                        "shape": {
                          "coordinates": [
                            {{ lon }},
                            {{ lat }}
                          ],
                          "type": "point"
                        }
                      }
                    }
                  }
                }
            }}''')

        AsyncHTTPClient().fetch(ES_URL + url,
                                allow_nonstandard_methods=True,
                                body=template.render(kwargs),
                                callback=self.on_response)

    def transform_es(self, data):
        if not data['hits']['hits']:
            raise HTTPError(404)
        return data["hits"]["hits"][0]["_source"]


class InterpolateHandler(Handler):
    '''RequestHandler for coordinates interpolated from NLS data.'''
    def initialize(self):
        pass

    @asynchronous
    def get(self, streetname, streetnumber):
        """
        Request a location of address only known by interpolation.

        National Land Survey offers road data with a range of addresses given for
        road segments. Interpolation is done linearly along the road curve.

        .. warning:

            It's not guaranteed that the given address actually exists!
            For example a road segment might only have streetnumbers 200 and 300,
            but this endpoint will return an interpolation for every number between
            those.

        :resjson latlon_array coordinates: Two floats, latitude and longitude
        :responseheader Content-Type: application/json; charset="utf-8"
        :responseheader Access-Control-Allow-Origin: Same as request Origin header if supplied, * otherwise
        :status 404: if given address is not found in any road segment
        :status 200: in all other cases



        Example response::

            {"coordinates": [[24.9397464196591, 60.16920195781718]]}

        """
        self.streetnumber = int(streetnumber)
        if self.streetnumber % 2 == 0:
            self.side = "vasen"
        else:
            self.side = "oikea"
        url = "interpolated_address/_search?pretty&size=20"
        template = Template('''{
                 "query": { "filtered": {
                     "filter": {
                         "bool" : {
                             "must" : [
                                 {"term": {"nimi": "{{ streetname.lower() }}"}},
                                 {"range":
                                    {"min_{{ side }}": {"lte" : {{ streetnumber }} }}},
                                 {"range":
                                    {"max_{{ side }}": {"gte" : {{ streetnumber }} }}}]}

              }}}}''')
        AsyncHTTPClient().fetch(ES_URL + url,
                                allow_nonstandard_methods=True,
                                body=template.render({'streetname': streetname,
                                                      'streetnumber': streetnumber,
                                                      'side': self.side}),
                                callback=self.on_response)

    def transform_es(self, data):
        if data["hits"]["hits"]:
            street = data["hits"]["hits"][0]["_source"]
            if street["max_" + self.side][0] == street["min_" + self.side][0]:
                fraction = 0.5
            else:
                fraction = (self.streetnumber - int(street["min_" + self.side][0])) / \
                           (int(street["max_" + self.side][0]) - int(street["min_" + self.side][0]))
            return {'coordinates':
                    list(LineString(street['location']['coordinates'])
                         .interpolate(fraction, normalized=True).coords)[0]}
        raise HTTPError(404)


def make_app(settings={}, path='../docs/_build/html/'):
    return Application(
        [URLSpec(r"/suggest/(?P<search_term>[\w\-%]*)",
                 SuggestHandler),
         # The URL regexps are searched in order, so more specific URLs must come first
         URLSpec(r"/address/(?P<city>[\w\-%]*)/(?P<streetname>[\w\-%]*)/(?P<streetnumber>[\w\-%]*)",
                 AddressSearchHandler),
         URLSpec(r"/street/(?P<city>[\w\-%]*)/(?P<streetname>[\w\-%]*)",
                 StreetSearchHandler),
         URLSpec(r"/interpolate/(?P<streetname>[\w\-%]*)/(?P<streetnumber>[\w\-%]*)",
                 InterpolateHandler),
         URLSpec(r"/reverse/(?P<lat>\d+\.\d+),(?P<lon>\d+\.\d+)",
                 ReverseHandler),
         URLSpec(r"/meta",
                 MetaHandler),
         URLSpec(r"/(.*)",
                 StaticFileHandler,
                 {"path": path,
                  "default_filename": "index.html"})],
        **settings)


app = make_app()


@click.command()
@click.option('--docs', help="The directory containing API docs",
              default='../docs/_build/html/', show_default=True)
@click.option("-p", '--port', help="TCP port to serve the API from",
              default=8888, show_default=True)
@click.option("-v", "--verbose", count=True, help="Use once for info, twice for more")
@click.option("-d", "--date", help="The metadata updated date")
def main(docs, port=8888, verbose=0, date=None):
    global DATE, app
    settings = {}
    if verbose == 1:
        logging.basicConfig(level=logging.INFO)
    elif verbose == 2:
        logging.basicConfig(level=logging.DEBUG)
        settings = {'debug': True}
    app = make_app(settings, path=docs)

    DATE = date
    app.listen(port)
    IOLoop.current().start()


if __name__ == '__main__':
    # pylint: disable=no-value-for-parameter
    main()<|MERGE_RESOLUTION|>--- conflicted
+++ resolved
@@ -180,34 +180,20 @@
 
             {"results" : [
                 {
-<<<<<<< HEAD
                     "municipalityFi" : "Helsinki",
                     "streetFi" : "Ida Aalbergin tie",
                     "municipalitySv" : "Helsingfors",
-                    "streetSv" : "Ida Aalbergs v\u00e4",
-=======
-                    "municipality-fi" : "Helsinki",
-                    "street-fi" : "Ida Aalbergin tie",
-                    "municipality-sv" : "Helsingfors",
-                    "street-sv" : "Ida Aalbergs v\u00e4g",
->>>>>>> 94e0ad0a
+                    "streetSv" : "Ida Aalbergs v\u00e4g",
                     "unit" : null,
                     "number" : "1",
                     "location" : [24.9003449796381, 60.2306259161157],
                     "source" : "HRI.fi"
                 },
                 {
-<<<<<<< HEAD
                     "municipalityFi" : "Helsinki",
                     "streetFi" : "Ida Aalbergin tie",
                     "municipalitySv" : "Helsingfors",
-                    "streetSv" : "Ida Aalbergs v\u00e4",
-=======
-                    "municipality-fi" : "Helsinki",
-                    "street-fi" : "Ida Aalbergin tie",
-                    "municipality-sv" : "Helsingfors",
-                    "street-sv" : "Ida Aalbergs v\u00e4g",
->>>>>>> 94e0ad0a
+                    "streetSv" : "Ida Aalbergs v\u00e4g",
                     "unit" : null,
                     "number" : "2",
                     "location" : [24.9015735934518, 60.2301511387295],
